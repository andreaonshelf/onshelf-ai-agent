"""
AI Extraction Queue Processor
Monitors ai_extraction_queue table and automatically processes ready items
"""

import asyncio
import time
from typing import List, Dict, Optional
from datetime import datetime, timedelta

from ..config import SystemConfig
from ..agent.agent import OnShelfAIAgent
from ..utils import logger
from supabase import create_client, Client


class AIExtractionQueueProcessor:
    """Processes items from ai_extraction_queue table automatically"""
    
    def __init__(self, config: SystemConfig):
        self.config = config
        self.supabase = create_client(config.supabase_url, config.supabase_service_key)
        self.agent = OnShelfAIAgent(config)
        self.is_running = False
        self.processing_count = 0
        
        logger.info(
            "AI Extraction Queue Processor initialized",
            component="queue_processor",
            polling_interval=30
        )
    
    async def start_processing(self, polling_interval: int = 30):
        """Start the queue processing loop"""
        self.is_running = True
        
        logger.info(
            "🚀 Starting AI extraction queue processing",
            component="queue_processor",
            polling_interval=polling_interval
        )
        
        while self.is_running:
            try:
                await self._process_pending_items()
                await asyncio.sleep(polling_interval)
                
            except Exception as e:
                logger.error(
                    f"Error in queue processing loop: {e}",
                    component="queue_processor",
                    error=str(e)
                )
                await asyncio.sleep(5)  # Brief pause before retrying
    
    def stop_processing(self):
        """Stop the queue processing loop"""
        self.is_running = False
        logger.info(
            "Queue processing stopped",
            component="queue_processor"
        )
    
    async def _process_pending_items(self):
        """Find and process pending items from the queue"""
        
        # Query for pending extraction items
        try:
            result = self.supabase.table("ai_extraction_queue") \
                .select("*") \
                .eq("status", "pending") \
                .order("created_at", desc=False) \
                .limit(5) \
                .execute()
            
            pending_items = result.data or []
            
            if pending_items:
                logger.info(
                    f"Found {len(pending_items)} pending extraction items",
                    component="queue_processor",
                    pending_count=len(pending_items)
                )
                
                # Process each item
                for item in pending_items:
                    await self._process_queue_item(item)
            
        except Exception as e:
            logger.error(
                f"Failed to query extraction queue: {e}",
                component="queue_processor",
                error=str(e)
            )
    
    async def _process_queue_item(self, queue_item: Dict):
        """Process a single queue item"""
        queue_id = queue_item['id']
        ready_media_id = queue_item.get('ready_media_id')
        enhanced_image_path = queue_item.get('enhanced_image_path')
        
        try:
            # Mark as processing
            await self._update_queue_status(queue_id, "processing")
            
            logger.info(
                f"🔥 Processing queue item {queue_id} with ready_media_id {ready_media_id}",
                component="queue_processor",
                queue_id=queue_id,
                ready_media_id=ready_media_id
            )
            
            # Process with master orchestrator (it handles image loading)
            start_time = time.time()
            
            # Use the master orchestrator for real processing
            from ..orchestrator.master_orchestrator import MasterOrchestrator
            orchestrator = MasterOrchestrator(self.config, queue_item_id=queue_id)
            
            # Process with master orchestrator using upload_id
            upload_id = queue_item['upload_id']
<<<<<<< HEAD
            
            # Extract configuration from queue item
            extraction_config = queue_item.get('extraction_config', {})
            system = extraction_config.get('system', 'custom_consensus')
            
            # Pass configuration to orchestrator
            result = await orchestrator.achieve_target_accuracy(
                upload_id, 
                queue_item_id=queue_id,
                system=system,
                configuration=extraction_config
=======
            # Get configuration from queue item
            configuration = queue_item.get('model_config', {})
            system = queue_item.get('current_extraction_system', 'custom_consensus')
            
            result = await orchestrator.achieve_target_accuracy(
                upload_id=upload_id,
                queue_item_id=queue_id,
                system=system,
                configuration=configuration
>>>>>>> 899b8aaa
            )
            
            processing_duration = time.time() - start_time
            
            # Update queue with results
            await self._update_queue_with_results(queue_id, result, processing_duration)
            
            logger.info(
                f"✅ Successfully processed queue item {queue_id}",
                component="queue_processor",
                queue_id=queue_id,
                ready_media_id=ready_media_id,
                final_accuracy=result.final_accuracy if hasattr(result, 'final_accuracy') else 0.0,
                duration=processing_duration
            )
            
            self.processing_count += 1
            
        except Exception as e:
            # Mark as failed
            await self._update_queue_status(queue_id, "failed", str(e))
            
            logger.error(
                f"❌ Failed to process queue item {queue_id}: {e}",
                component="queue_processor",
                queue_id=queue_id,
                ready_media_id=ready_media_id,
                error=str(e)
            )
    
    async def _update_queue_status(self, queue_id: str, status: str, error_message: str = None):
        """Update queue item status"""
        try:
            update_data = {
                "status": status,
                "updated_at": datetime.utcnow().isoformat()
            }
            
            if status == "processing":
                update_data["started_at"] = datetime.utcnow().isoformat()
            elif status == "completed":
                update_data["completed_at"] = datetime.utcnow().isoformat()
            elif status == "failed":
                update_data["error_message"] = error_message
                update_data["failed_at"] = datetime.utcnow().isoformat()
            
            self.supabase.table("ai_extraction_queue") \
                .update(update_data) \
                .eq("id", queue_id) \
                .execute()
                
        except Exception as e:
            logger.error(
                f"Failed to update queue status: {e}",
                component="queue_processor",
                queue_id=queue_id,
                error=str(e)
            )
    
    async def _update_queue_with_results(self, queue_id: str, result, processing_duration: float):
        """Update queue item with extraction results"""
        try:
            # Extract results from the master orchestrator result
            extraction_result = {
                "products": [],
                "shelf_structure": {},
                "accuracy_score": 0.0,
                "models_used": [],
                "iterations": 1,
                "processing_time": processing_duration
            }
            
            planogram_result = {
                "planogram_id": f"planogram_{queue_id}",
                "shelves": [],
                "canvas_data": None,
                "svg_data": None
            }
            
            final_accuracy = 0.0
            iterations_completed = 1
            api_cost = 0.0
            
            # Extract data based on result type
            if hasattr(result, 'final_accuracy'):
                final_accuracy = result.final_accuracy
            elif hasattr(result, 'accuracy'):
                final_accuracy = result.accuracy
                
            if hasattr(result, 'iterations_completed'):
                iterations_completed = result.iterations_completed
            elif hasattr(result, 'iterations'):
                iterations_completed = result.iterations
                
            if hasattr(result, 'total_api_cost'):
                api_cost = result.total_api_cost
            elif hasattr(result, 'cost'):
                api_cost = result.cost
                
            # Extract extraction data
            if hasattr(result, 'best_extraction'):
                best_extraction = result.best_extraction
                if hasattr(best_extraction, 'products'):
                    # Use model_dump() for Pydantic v2 compatibility
                    extraction_result["products"] = [
                        p.model_dump() if hasattr(p, 'model_dump') else (p.dict() if hasattr(p, 'dict') else p) 
                        for p in best_extraction.products
                    ]
                if hasattr(best_extraction, 'shelf_structure'):
                    # Use model_dump() for Pydantic v2 compatibility
                    if hasattr(best_extraction.shelf_structure, 'model_dump'):
                        extraction_result["shelf_structure"] = best_extraction.shelf_structure.model_dump()
                    elif hasattr(best_extraction.shelf_structure, 'dict'):
                        extraction_result["shelf_structure"] = best_extraction.shelf_structure.dict()
                    else:
                        extraction_result["shelf_structure"] = best_extraction.shelf_structure
                extraction_result["accuracy_score"] = final_accuracy
                
            # Extract planogram data
            if hasattr(result, 'best_planogram'):
                best_planogram = result.best_planogram
                if hasattr(best_planogram, 'shelves'):
                    # Use model_dump() for Pydantic v2 compatibility
                    planogram_result["shelves"] = [
                        s.model_dump() if hasattr(s, 'model_dump') else (s.dict() if hasattr(s, 'dict') else s)
                        for s in best_planogram.shelves
                    ]
                if hasattr(best_planogram, 'canvas_data'):
                    planogram_result["canvas_data"] = best_planogram.canvas_data
                if hasattr(best_planogram, 'svg_data'):
                    planogram_result["svg_data"] = best_planogram.svg_data
            
            update_data = {
                "status": "completed",
                "completed_at": datetime.utcnow().isoformat(),
                "extraction_result": extraction_result,
                "planogram_result": planogram_result,
                "final_accuracy": final_accuracy,
                "iterations_completed": iterations_completed,
                "processing_duration_seconds": int(processing_duration),
                "api_cost": api_cost,
                "human_review_required": final_accuracy < 0.85
            }
            
            self.supabase.table("ai_extraction_queue") \
                .update(update_data) \
                .eq("id", queue_id) \
                .execute()
                
            logger.info(
                f"Queue item {queue_id} updated with results",
                component="queue_processor",
                queue_id=queue_id,
                accuracy=final_accuracy
            )
                
        except Exception as e:
            logger.error(
                f"Failed to update queue with results: {e}",
                component="queue_processor",
                queue_id=queue_id,
                error=str(e)
            )
    
    def get_stats(self) -> Dict:
        """Get processor statistics"""
        return {
            "is_running": self.is_running,
            "items_processed": self.processing_count,
            "uptime_seconds": time.time() if self.is_running else 0
        } <|MERGE_RESOLUTION|>--- conflicted
+++ resolved
@@ -119,19 +119,7 @@
             
             # Process with master orchestrator using upload_id
             upload_id = queue_item['upload_id']
-<<<<<<< HEAD
-            
-            # Extract configuration from queue item
-            extraction_config = queue_item.get('extraction_config', {})
-            system = extraction_config.get('system', 'custom_consensus')
-            
-            # Pass configuration to orchestrator
-            result = await orchestrator.achieve_target_accuracy(
-                upload_id, 
-                queue_item_id=queue_id,
-                system=system,
-                configuration=extraction_config
-=======
+            
             # Get configuration from queue item
             configuration = queue_item.get('model_config', {})
             system = queue_item.get('current_extraction_system', 'custom_consensus')
@@ -141,7 +129,6 @@
                 queue_item_id=queue_id,
                 system=system,
                 configuration=configuration
->>>>>>> 899b8aaa
             )
             
             processing_duration = time.time() - start_time
