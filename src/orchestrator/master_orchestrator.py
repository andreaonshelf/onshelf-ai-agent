--- conflicted
+++ resolved
@@ -22,12 +22,9 @@
 from ..utils import logger
 from .models import MasterResult
 from ..extraction.state_tracker import get_state_tracker, ExtractionStage, ExtractionStatus
-<<<<<<< HEAD
 from ..planogram.models import VisualPlanogram
-=======
 from .monitoring_hooks import monitoring_hooks
 from .smart_iteration_manager import SmartIterationManager
->>>>>>> 899b8aaa
 
 
 class MasterOrchestrator:
@@ -247,36 +244,32 @@
                         stage=ExtractionStage.VALIDATION
                     )
             
-                # Step 3: Render planogram to PNG for visual comparison
+                # Step 3: Visual comparison with planogram
                 validation_start = time.time()
-<<<<<<< HEAD
+                
+                # Get comparison config from configuration
+                comparison_config = configuration.get('comparison_config', {}) if configuration else {}
+                
+                # Always render planogram to PNG for our visual comparison approach
                 planogram_png = await self._render_planogram_to_png(
                     planogram_result.planogram,
                     extraction_result
-=======
-                
-                # Get comparison config from configuration
-                comparison_config = configuration.get('comparison_config', {}) if configuration else {}
-                
-                comparison_result = await self.comparison_agent.compare_image_vs_planogram(
-                    original_image=images['enhanced'],
-                    planogram=planogram_result.planogram,
-                    structure_context=structure_context,
-                    model_id=comparison_config.get('model'),
-                    custom_prompt=comparison_config.get('prompt'),
-                    use_visual_comparison=comparison_config.get('use_visual_comparison', False),
-                    abstraction_layers=comparison_config.get('abstraction_layers', [])
->>>>>>> 899b8aaa
                 )
                 
                 # Step 3b: AI comparison analysis with rendered image (skip if no PNG)
                 if planogram_png:
+                    # Use model from comparison config or fall back to configuration/default
+                    comparison_model = (
+                        comparison_config.get('model') or 
+                        configuration.get('comparison_model', 'gpt-4-vision-preview') if configuration else 'gpt-4-vision-preview'
+                    )
+                    
                     comparison_result = await self.comparison_agent.compare_image_vs_planogram(
                         original_image=images['enhanced'],
                         planogram=planogram_result.planogram,
+                        structure_context=structure_context,
                         planogram_image=planogram_png,
-                        structure_context=structure_context,
-                        model=configuration.get('comparison_model', 'gpt-4-vision-preview') if configuration else 'gpt-4-vision-preview'
+                        model=comparison_model
                     )
                 else:
                     # Skip comparison entirely if no PNG - no API call
